--- conflicted
+++ resolved
@@ -1707,7 +1707,6 @@
         self.init(workdir)
         self.build()
 
-<<<<<<< HEAD
     def test_warning_location(self):
         tdir = os.path.join(self.unit_test_dir, '20 warning location')
         out = self.init(tdir)
@@ -1716,7 +1715,6 @@
         self.assertRegex(out, r'WARNING: a warning of some sort in file meson.build, line 6')
         self.assertRegex(out, r'WARNING: subdir warning in file sub' + re.escape(os.path.sep) + r'meson.build, line 4')
 
-=======
     def test_templates(self):
         ninja = detect_ninja()
         if ninja is None:
@@ -1730,7 +1728,7 @@
                               workdir=tmpdir)
                     self._run(ninja,
                               workdir=os.path.join(tmpdir, 'builddir'))
->>>>>>> 4a189cf8
+
 
 class FailureTests(BasePlatformTests):
     '''
